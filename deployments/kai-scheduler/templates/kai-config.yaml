# Copyright 2025 NVIDIA CORPORATION
# SPDX-License-Identifier: Apache-2.0

apiVersion: kai.scheduler/v1
kind: Config
metadata:
  name: kai-config
  namespace: {{ .Release.Namespace }}
  annotations:
    "helm.sh/hook": pre-install,pre-upgrade
    "helm.sh/hook-weight": "3"
spec:
  namespace: {{ .Release.Namespace }}
  global:
    schedulerName: "kai-scheduler"
    queueLabelKey: "kai.scheduler/queue"
    nodePoolLabelKey: "kai.scheduler/nodepool"
    {{- if .Values.global.namespaceLabelSelector }}
    namespaceLabelSelector:
      {{- toYaml .Values.global.namespaceLabelSelector | nindent 6 }}
    {{- end }}
    {{- if .Values.global.podLabelSelector }}
    podLabelSelector:
      {{- toYaml .Values.global.podLabelSelector | nindent 6 }}
    {{- end }}
    {{- if .Values.global.affinity }}
    affinity:
      {{- toYaml .Values.global.affinity | nindent 6 }}
    {{- end }}
    {{- if .Values.global.requireDefaultPodAntiAffinityTerm }}
    requireDefaultPodAntiAffinityTerm: true
    {{- end }}
    {{- if .Values.global.tolerations }}
    tolerations:
      {{- toYaml .Values.global.tolerations | nindent 6 }}
    {{- end }}
    {{- if .Values.global.securityContext }}
    securityContext:
      {{- toYaml .Values.global.securityContext | nindent 6 }}
    {{- end }}
    {{- if .Values.global.imagePullSecrets }}
    imagesPullSecret: {{ index .Values.global.imagePullSecrets 0 | default "" }}
    {{- end }}
    replicaCount: {{ .Values.operator.replicaCount | default 1 }}

  binder:
    service:
      enabled: true
      image:
        name: {{ .Values.binder.image.name }}
        repository: {{ .Values.global.registry }}
        tag: {{ .Chart.Version }}
        pullPolicy: {{ .Values.binder.image.pullPolicy | default .Values.global.imagePullPolicy }}
      {{- if .Values.binder.resources }}
      resources:
        {{- toYaml .Values.binder.resources | nindent 8 }}
      {{- end }}
      {{- if .Values.binder.affinity }}
      affinity:
        {{- toYaml .Values.binder.affinity | nindent 8 }}
      {{- end }}
    metricsPort: {{ .Values.binder.ports.metricsPort }}
    resourceReservation:
      {{- if .Values.binder.runtimeClassName }}
      runtimeClassName: {{ .Values.binder.runtimeClassName }}
      {{- end }}
      image:
        name: {{ .Values.binder.resourceReservationImage.name }}

  podGroupController:
    service:
      enabled: true
      image:
        name: {{ .Values.podgroupcontroller.image.name }}
        repository: {{ .Values.global.registry }}
        tag: {{ .Chart.Version }}
        pullPolicy: {{ .Values.podgroupcontroller.image.pullPolicy | default .Values.global.imagePullPolicy }}
      {{- if .Values.podgroupcontroller.resources }}
      resources:
<<<<<<< HEAD
        {{- toYaml .Values.podgroupcontroller.resources | nindent 6 }}
      {{- end }}
      {{- if .Values.podgroupcontroller.affinity }}
      affinity:
        {{- toYaml .Values.podgroupcontroller.affinity | nindent 8 }}
=======
        {{- toYaml .Values.podgroupcontroller.resources | nindent 8 }}
>>>>>>> 6c3b0613
      {{- end }}

  queueController:
    service:
      enabled: true
      image:
        name: {{ .Values.queuecontroller.image.name }}
        repository: {{ .Values.global.registry }}
        tag: {{ .Chart.Version }}
        pullPolicy: {{ .Values.queuecontroller.image.pullPolicy | default .Values.global.imagePullPolicy }}
      {{- if .Values.queuecontroller.resources }}
      resources:
        {{- toYaml .Values.queuecontroller.resources | nindent 8 }}
      {{- end }}
      {{- if .Values.queuecontroller.affinity }}
      affinity:
        {{- toYaml .Values.queuecontroller.affinity | nindent 8 }}
      {{- end }}

  admission:
    service:
      enabled: true
      image:
        name: {{ .Values.admission.image.name }}
        repository: {{ .Values.global.registry }}
        tag: {{ .Chart.Version }}
        pullPolicy: {{ .Values.admission.image.pullPolicy | default .Values.global.imagePullPolicy }}
      {{- if .Values.admission.resources }}
      resources:
        {{- toYaml .Values.admission.resources | nindent 8 }}
      {{- end }}
      {{- if .Values.admission.affinity }}
      affinity:
        {{- toYaml .Values.admission.affinity | nindent 8 }}
      {{- end }}
    gpuSharing: {{ .Values.global.gpuSharing | default false }}
    queueLabelSelector: false
    webhook:
      port: 443
      targetPort: {{ .Values.admission.ports.webhookPort | default 9443 }}
      probePort: {{ .Values.admission.ports.probePort | default 8081 }}
      metricsPort: {{ .Values.admission.ports.metricsPort | default 8080 }}
    gpuPodRuntimeClassName: {{ .Values.admission.gpuPodRuntimeClassName | default "nvidia" }}

  nodeScaleAdjuster:
    service:
      enabled: {{ .Values.global.clusterAutoscaling }}
      image:
        name: {{ .Values.nodescaleadjuster.image.name }}
        repository: {{ .Values.global.registry }}
        tag: {{ .Chart.Version }}
        pullPolicy: {{ .Values.nodescaleadjuster.image.pullPolicy | default .Values.global.imagePullPolicy }}
      {{- if .Values.nodescaleadjuster.resources }}
      resources:
        {{- toYaml .Values.nodescaleadjuster.resources | nindent 8 }}
      {{- end }}
      {{- if .Values.nodescaleadjuster.affinity }}
      affinity:
        {{- toYaml .Values.nodescaleadjuster.affinity | nindent 8 }}
      {{- end }}
    args:
      nodeScaleNamespace: {{ .Values.nodescaleadjuster.scalingPodNamespace }} 
      scalingPodImage:
        name: {{ .Values.nodescaleadjuster.scalingPodImage.name }}
        repository: {{ .Values.global.registry }}
        tag: {{ .Chart.Version }}
        pullPolicy: {{ .Values.nodescaleadjuster.scalingPodImage.pullPolicy | default .Values.global.imagePullPolicy }}

  scheduler:
    service:
      image:
        name: {{ .Values.scheduler.image.name }}
        repository: {{ .Values.global.registry }}
        tag: {{ .Chart.Version }}
        pullPolicy: {{ .Values.scheduler.image.pullPolicy | default .Values.global.imagePullPolicy }}
      {{- if .Values.scheduler.resources }}
      resources:
        {{- toYaml .Values.scheduler.resources | nindent 8 }}
      {{- end }}
      {{- if .Values.scheduler.affinity }}
      affinity:
        {{- toYaml .Values.scheduler.affinity | nindent 8 }}
      {{- end }}
    {{- if and .Values.scheduler.ports .Values.scheduler.ports.metricsPort }}
    schedulerService:
      port: {{ .Values.scheduler.ports.metricsPort }}
    {{- end }}<|MERGE_RESOLUTION|>--- conflicted
+++ resolved
@@ -77,15 +77,11 @@
         pullPolicy: {{ .Values.podgroupcontroller.image.pullPolicy | default .Values.global.imagePullPolicy }}
       {{- if .Values.podgroupcontroller.resources }}
       resources:
-<<<<<<< HEAD
-        {{- toYaml .Values.podgroupcontroller.resources | nindent 6 }}
+        {{- toYaml .Values.podgroupcontroller.resources | nindent 8 }}
       {{- end }}
       {{- if .Values.podgroupcontroller.affinity }}
       affinity:
         {{- toYaml .Values.podgroupcontroller.affinity | nindent 8 }}
-=======
-        {{- toYaml .Values.podgroupcontroller.resources | nindent 8 }}
->>>>>>> 6c3b0613
       {{- end }}
 
   queueController:
